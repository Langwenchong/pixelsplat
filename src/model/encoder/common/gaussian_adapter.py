<<<<<<< HEAD
from dataclasses import dataclass

import torch
from einops import einsum, rearrange
from jaxtyping import Float
from torch import Tensor, nn

from ....geometry.projection import get_world_rays
from ....misc.sh_rotation import rotate_sh
from .gaussians import build_covariance


@dataclass
class Gaussians:
    means: Float[Tensor, "*batch 3"]
    covariances: Float[Tensor, "*batch 3 3"]
    scales: Float[Tensor, "*batch 3"]
    rotations: Float[Tensor, "*batch 4"]
    harmonics: Float[Tensor, "*batch 3 _"]
    opacities: Float[Tensor, " *batch"]


@dataclass
class GaussianAdapterCfg:
    gaussian_scale_min: float
    gaussian_scale_max: float
    sh_degree: int


class GaussianAdapter(nn.Module):
    cfg: GaussianAdapterCfg

    def __init__(self, cfg: GaussianAdapterCfg):
        super().__init__()
        self.cfg = cfg

        # Create a mask for the spherical harmonics coefficients. This ensures that at
        # initialization, the coefficients are biased towards having a large DC
        # component and small view-dependent components.
        self.register_buffer(
            "sh_mask",
            torch.ones((self.d_sh,), dtype=torch.float32),
            persistent=False,
        )
        for degree in range(1, self.cfg.sh_degree + 1):
            self.sh_mask[degree**2 : (degree + 1) ** 2] = 0.1 * 0.25**degree

    def forward(
        self,
        extrinsics: Float[Tensor, "*#batch 4 4"],
        intrinsics: Float[Tensor, "*#batch 3 3"],
        coordinates: Float[Tensor, "*#batch 2"],
        depths: Float[Tensor, "*#batch"],
        opacities: Float[Tensor, "*#batch"],
        raw_gaussians: Float[Tensor, "*#batch _"],
        image_shape: tuple[int, int],
        eps: float = 1e-8,
    ) -> Gaussians:
        device = extrinsics.device
        scales, rotations, sh = raw_gaussians.split((3, 4, 3 * self.d_sh), dim=-1)

        # Map scale features to valid scale range.
        scale_min = self.cfg.gaussian_scale_min
        scale_max = self.cfg.gaussian_scale_max
        scales = scale_min + (scale_max - scale_min) * scales.sigmoid()
        h, w = image_shape
        pixel_size = 1 / torch.tensor((w, h), dtype=torch.float32, device=device)
        multiplier = self.get_scale_multiplier(intrinsics, pixel_size)
        scales = scales * depths[..., None] * multiplier[..., None]

        # Normalize the quaternion features to yield a valid quaternion.
        rotations = rotations / (rotations.norm(dim=-1, keepdim=True) + eps)

        # Apply sigmoid to get valid colors.
        sh = rearrange(sh, "... (xyz d_sh) -> ... xyz d_sh", xyz=3)
        sh = sh.broadcast_to((*opacities.shape, 3, self.d_sh)) * self.sh_mask

        # Create world-space covariance matrices.
        covariances = build_covariance(scales, rotations)
        c2w_rotations = extrinsics[..., :3, :3]
        covariances = c2w_rotations @ covariances @ c2w_rotations.transpose(-1, -2)

        # Compute Gaussian means.
        origins, directions = get_world_rays(coordinates, extrinsics, intrinsics)
        means = origins + directions * depths[..., None]

        return Gaussians(
            means=means,
            covariances=covariances,
            harmonics=rotate_sh(sh, c2w_rotations[..., None, :, :]),
            opacities=opacities,
            # Note: These aren't yet rotated into world space, but they're only used for
            # exporting Gaussians to ply files. This needs to be fixed...
            scales=scales,
            rotations=rotations.broadcast_to((*scales.shape[:-1], 4)),
        )

    def get_scale_multiplier(
        self,
        intrinsics: Float[Tensor, "*#batch 3 3"],
        pixel_size: Float[Tensor, "*#batch 2"],
        multiplier: float = 0.1,
    ) -> Float[Tensor, " *batch"]:
        xy_multipliers = multiplier * einsum(
            intrinsics[..., :2, :2].inverse(),
            pixel_size,
            "... i j, j -> ... i",
        )
        return xy_multipliers.sum(dim=-1)

    @property
    def d_sh(self) -> int:
        return (self.cfg.sh_degree + 1) ** 2

    @property
    def d_in(self) -> int:
        return 7 + 3 * self.d_sh
=======
from dataclasses import dataclass

import torch
from einops import einsum, rearrange
from jaxtyping import Float
from torch import Tensor, nn

from ....geometry.projection import get_world_rays
from ....misc.sh_rotation import rotate_sh
from .gaussians import build_covariance


@dataclass
class Gaussians:
    means: Float[Tensor, "*batch 3"]
    covariances: Float[Tensor, "*batch 3 3"]
    scales: Float[Tensor, "*batch 3"]
    rotations: Float[Tensor, "*batch 4"]
    harmonics: Float[Tensor, "*batch 3 _"]
    opacities: Float[Tensor, " *batch"]


@dataclass
class GaussianAdapterCfg:
    gaussian_scale_min: float
    gaussian_scale_max: float
    sh_degree: int


class GaussianAdapter(nn.Module):
    cfg: GaussianAdapterCfg

    def __init__(self, cfg: GaussianAdapterCfg):
        super().__init__()
        self.cfg = cfg

        # Create a mask for the spherical harmonics coefficients. This ensures that at
        # initialization, the coefficients are biased towards having a large DC
        # component and small view-dependent components.
        self.register_buffer(
            "sh_mask",
            torch.ones((self.d_sh,), dtype=torch.float32),
            persistent=False,
        )
        for degree in range(1, self.cfg.sh_degree + 1):
            self.sh_mask[degree**2 : (degree + 1) ** 2] = 0.1 * 0.25**degree

    def forward(
        self,
        extrinsics: Float[Tensor, "*#batch 4 4"],
        intrinsics: Float[Tensor, "*#batch 3 3"],
        coordinates: Float[Tensor, "*#batch 2"],
        depths: Float[Tensor, "*#batch"],
        opacities: Float[Tensor, "*#batch"],
        raw_gaussians: Float[Tensor, "*#batch _"],
        image_shape: tuple[int, int],
        eps: float = 1e-8,
    ) -> Gaussians:
        device = extrinsics.device
        scales, rotations, sh = raw_gaussians.split((3, 4, 3 * self.d_sh), dim=-1)

        # Map scale features to valid scale range.
        scale_min = self.cfg.gaussian_scale_min
        scale_max = self.cfg.gaussian_scale_max
        scales = scale_min + (scale_max - scale_min) * scales.sigmoid()
        h, w = image_shape
        pixel_size = 1 / torch.tensor((w, h), dtype=torch.float32, device=device)
        multiplier = self.get_scale_multiplier(intrinsics, pixel_size)
        scales = scales * depths[..., None] * multiplier[..., None]

        # Normalize the quaternion features to yield a valid quaternion.
        rotations = rotations / (rotations.norm(dim=-1, keepdim=True) + eps)

        sh = rearrange(sh, "... (xyz d_sh) -> ... xyz d_sh", xyz=3)
        sh = sh.broadcast_to((*opacities.shape, 3, self.d_sh)) * self.sh_mask

        # Create world-space covariance matrices.
        covariances = build_covariance(scales, rotations)
        c2w_rotations = extrinsics[..., :3, :3]
        covariances = c2w_rotations @ covariances @ c2w_rotations.transpose(-1, -2)

        # Compute Gaussian means.
        origins, directions = get_world_rays(coordinates, extrinsics, intrinsics)
        means = origins + directions * depths[..., None]

        return Gaussians(
            means=means,
            covariances=covariances,
            harmonics=rotate_sh(sh, c2w_rotations[..., None, :, :]),
            opacities=opacities,
            # Note: These aren't yet rotated into world space, but they're only used for
            # exporting Gaussians to ply files. This needs to be fixed...
            scales=scales,
            rotations=rotations.broadcast_to((*scales.shape[:-1], 4)),
        )

    def get_scale_multiplier(
        self,
        intrinsics: Float[Tensor, "*#batch 3 3"],
        pixel_size: Float[Tensor, "*#batch 2"],
        multiplier: float = 0.1,
    ) -> Float[Tensor, " *batch"]:
        xy_multipliers = multiplier * einsum(
            intrinsics[..., :2, :2].inverse(),
            pixel_size,
            "... i j, j -> ... i",
        )
        return xy_multipliers.sum(dim=-1)

    @property
    def d_sh(self) -> int:
        return (self.cfg.sh_degree + 1) ** 2

    @property
    def d_in(self) -> int:
        return 7 + 3 * self.d_sh
>>>>>>> 1947b629
<|MERGE_RESOLUTION|>--- conflicted
+++ resolved
@@ -1,4 +1,3 @@
-<<<<<<< HEAD
 from dataclasses import dataclass
 
 import torch
@@ -115,122 +114,4 @@
 
     @property
     def d_in(self) -> int:
-        return 7 + 3 * self.d_sh
-=======
-from dataclasses import dataclass
-
-import torch
-from einops import einsum, rearrange
-from jaxtyping import Float
-from torch import Tensor, nn
-
-from ....geometry.projection import get_world_rays
-from ....misc.sh_rotation import rotate_sh
-from .gaussians import build_covariance
-
-
-@dataclass
-class Gaussians:
-    means: Float[Tensor, "*batch 3"]
-    covariances: Float[Tensor, "*batch 3 3"]
-    scales: Float[Tensor, "*batch 3"]
-    rotations: Float[Tensor, "*batch 4"]
-    harmonics: Float[Tensor, "*batch 3 _"]
-    opacities: Float[Tensor, " *batch"]
-
-
-@dataclass
-class GaussianAdapterCfg:
-    gaussian_scale_min: float
-    gaussian_scale_max: float
-    sh_degree: int
-
-
-class GaussianAdapter(nn.Module):
-    cfg: GaussianAdapterCfg
-
-    def __init__(self, cfg: GaussianAdapterCfg):
-        super().__init__()
-        self.cfg = cfg
-
-        # Create a mask for the spherical harmonics coefficients. This ensures that at
-        # initialization, the coefficients are biased towards having a large DC
-        # component and small view-dependent components.
-        self.register_buffer(
-            "sh_mask",
-            torch.ones((self.d_sh,), dtype=torch.float32),
-            persistent=False,
-        )
-        for degree in range(1, self.cfg.sh_degree + 1):
-            self.sh_mask[degree**2 : (degree + 1) ** 2] = 0.1 * 0.25**degree
-
-    def forward(
-        self,
-        extrinsics: Float[Tensor, "*#batch 4 4"],
-        intrinsics: Float[Tensor, "*#batch 3 3"],
-        coordinates: Float[Tensor, "*#batch 2"],
-        depths: Float[Tensor, "*#batch"],
-        opacities: Float[Tensor, "*#batch"],
-        raw_gaussians: Float[Tensor, "*#batch _"],
-        image_shape: tuple[int, int],
-        eps: float = 1e-8,
-    ) -> Gaussians:
-        device = extrinsics.device
-        scales, rotations, sh = raw_gaussians.split((3, 4, 3 * self.d_sh), dim=-1)
-
-        # Map scale features to valid scale range.
-        scale_min = self.cfg.gaussian_scale_min
-        scale_max = self.cfg.gaussian_scale_max
-        scales = scale_min + (scale_max - scale_min) * scales.sigmoid()
-        h, w = image_shape
-        pixel_size = 1 / torch.tensor((w, h), dtype=torch.float32, device=device)
-        multiplier = self.get_scale_multiplier(intrinsics, pixel_size)
-        scales = scales * depths[..., None] * multiplier[..., None]
-
-        # Normalize the quaternion features to yield a valid quaternion.
-        rotations = rotations / (rotations.norm(dim=-1, keepdim=True) + eps)
-
-        sh = rearrange(sh, "... (xyz d_sh) -> ... xyz d_sh", xyz=3)
-        sh = sh.broadcast_to((*opacities.shape, 3, self.d_sh)) * self.sh_mask
-
-        # Create world-space covariance matrices.
-        covariances = build_covariance(scales, rotations)
-        c2w_rotations = extrinsics[..., :3, :3]
-        covariances = c2w_rotations @ covariances @ c2w_rotations.transpose(-1, -2)
-
-        # Compute Gaussian means.
-        origins, directions = get_world_rays(coordinates, extrinsics, intrinsics)
-        means = origins + directions * depths[..., None]
-
-        return Gaussians(
-            means=means,
-            covariances=covariances,
-            harmonics=rotate_sh(sh, c2w_rotations[..., None, :, :]),
-            opacities=opacities,
-            # Note: These aren't yet rotated into world space, but they're only used for
-            # exporting Gaussians to ply files. This needs to be fixed...
-            scales=scales,
-            rotations=rotations.broadcast_to((*scales.shape[:-1], 4)),
-        )
-
-    def get_scale_multiplier(
-        self,
-        intrinsics: Float[Tensor, "*#batch 3 3"],
-        pixel_size: Float[Tensor, "*#batch 2"],
-        multiplier: float = 0.1,
-    ) -> Float[Tensor, " *batch"]:
-        xy_multipliers = multiplier * einsum(
-            intrinsics[..., :2, :2].inverse(),
-            pixel_size,
-            "... i j, j -> ... i",
-        )
-        return xy_multipliers.sum(dim=-1)
-
-    @property
-    def d_sh(self) -> int:
-        return (self.cfg.sh_degree + 1) ** 2
-
-    @property
-    def d_in(self) -> int:
-        return 7 + 3 * self.d_sh
->>>>>>> 1947b629
+        return 7 + 3 * self.d_sh